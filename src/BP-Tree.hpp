--- conflicted
+++ resolved
@@ -1,45 +1,30 @@
 #pragma once
 
 #include "../../Data_Structures/Containers/Dynamic_Array.hpp"
-#include "../../Data_Structures/Containers/List.hpp"
 #include "../../Data_Structures/Containers/Pair.hpp"
 #include "../../Data_Structures/SmartPtrs/include/SharedPtr.hpp"
-<<<<<<< HEAD
 #include <functional>
+#include <iterator>
 #include <shared_mutex>
-=======
-#include <iterator>
->>>>>>> 62b864d5
 #include <tuple>
 #include <variant>
 
 
 template <typename... Keys>
 struct CompositeKey {
-
     std::tuple<Keys...> parameters_;
 
     CompositeKey(Keys... keys) : parameters_(std::make_tuple(keys...)) {}
 
     template <size_t I>
-<<<<<<< HEAD
     const auto& get() const; 
-=======
-    const auto& get() const;
->>>>>>> 62b864d5
 
     template <size_t N>
     bool matches_prefix(const CompositeKey& other) const;
 
     bool operator<(const CompositeKey& other) const;
 
-<<<<<<< HEAD
     bool operator==(const CompositeKey& other) const; 
-=======
-    bool operator==(const CompositeKey& other) const;
-    
-    std::string to_string() const;
->>>>>>> 62b864d5
 
     // Example:
     //      using EmployeeKey = CompositeKey<std::string, int>; // name, age
@@ -47,7 +32,6 @@
 };
 
 
-<<<<<<< HEAD
 // CRTP
 template <typename Derived> struct BaseNode {
     bool is_leaf() const {
@@ -55,48 +39,27 @@
     }
 }; 
 
-=======
-template <typename Key, typename RecordId, size_t Order = 128>
-class BPlusTree {
-  private:
->>>>>>> 62b864d5
 
-template <typename Key, typename RecordId>
-struct InternalNode : public BaseNode<InternalNode<Key, RecordId>> {
+template <typename Key, typename RecordId, size_t Order>
+struct InternalNode : public BaseNode<InternalNode<Key, RecordId, Order>> {
 
-<<<<<<< HEAD
     mutable std::shared_mutex mutex_;
-=======
-        bool is_leaf_ = true;
-
-        bool is_root_ = false;
-        
-        SharedPtr<Node> next_leaf_;
-        SharedPtr<Node> prev_leaf_;
->>>>>>> 62b864d5
 
     DynamicArray<Key> keys_;
-    DynamicArray<SharedPtr<BaseNode<InternalNode<Key, RecordId>>>> children_;
+    DynamicArray<SharedPtr<BaseNode<InternalNode<Key, RecordId, Order>>>> children_;
        
     bool is_leaf_impl() const noexcept { return false; }
 
-<<<<<<< HEAD
     size_t size() const; 
     bool is_full() const;
 
     void insert_key_at(size_t index, const Key& key);
     void insert_key_at(size_t index, Key&& key);
-=======
-
-        Node(bool leaf) : is_leaf_(leaf) {}
-
-        size_t size() const;
->>>>>>> 62b864d5
 
 };
 
-template <typename Key, typename RecordId>
-struct LeafNode : public BaseNode<LeafNode<Key, RecordId>> {
+template <typename Key, typename RecordId, size_t Order>
+struct LeafNode : public BaseNode<LeafNode<Key, RecordId, Order>> {
     
     mutable std::shared_mutex mutex_;
 
@@ -105,56 +68,28 @@
         
     SharedPtr<LeafNode> next_;
 
-<<<<<<< HEAD
     bool is_leaf_impl() const noexcept { return true; }
-=======
-        bool is_full() const;
-        bool has_min_keys() const noexcept;
->>>>>>> 62b864d5
 
     size_t size() const; 
     bool is_full() const;
 
-<<<<<<< HEAD
+    RecordId get_record(size_t index) const;
+
 };
 
 
-=======
-        void remove_key_at(size_t index);
-        void remove_child_at(size_t index);
-
-        void insert_child_at(size_t index, const std::variant<SharedPtr<Node>, RecordId>& child);
-    };
-
-// ----------------------------------
-    
-    SharedPtr<Node> root_;
-    SharedPtr<Node> last_accessed_leaf_;
-    size_t size_ = 0;
-    
-    using NodePtr = SharedPtr<Node>;
-    using ChildVariant = std::variant<SharedPtr<Node>, RecordId>;
-    
-// ----------------------------------
->>>>>>> 62b864d5
 
 template <typename Key, typename RecordId, size_t Order = 128, typename compare = std::less<Key>>
 class BPlusTree {
   
   private:
 
-<<<<<<< HEAD
 // ------------------------------------
     
-    using InternalNodePtr = SharedPtr<InternalNode<Key, RecordId>>;
-    using LeafNodePtr = SharedPtr<LeafNode<Key, RecordId>>;
+    using InternalNodePtr = SharedPtr<InternalNode<Key, RecordId, Order>>;
+    using LeafNodePtr = SharedPtr<LeafNode<Key, RecordId, Order>>;
 
     using VariantNode = std::variant<InternalNodePtr, LeafNodePtr>;
-=======
-    size_t split_child(SharedPtr<Node> parent, size_t child_index);
-
-    size_t find_position(const Key& key, const DynamicArray<Key>& keys) const;
->>>>>>> 62b864d5
 
     mutable std::shared_mutex root_mutex_;
     VariantNode root_;
@@ -168,12 +103,6 @@
     void split_child(VariantNode& parent, size_t child_index);
 
     LeafNodePtr find_leaf(const Key& key);
-
-    DynamicArray<SharedPtr<Node>> find_path(const Key& key);
-
-    void balance_after_delete(SharedPtr<Node> node);
-
-    bool try_borrow_from_sibling(SharedPtr<Node> node, bool try_left);
 
     bool is_less_or_eq(const Key& key1, const Key& key2) const;
 
@@ -196,28 +125,22 @@
         using iterator_category = std::forward_iterator_tag;
 
       public:
-<<<<<<< HEAD
 
         Iterator(LeafNodePtr node = nullptr, size_t index = 0);
         
-=======
-       
-        Iterator(SharedPtr<Node> node = nullptr, size_t index = 0) : current_node_(node), current_index_(index) {}
-
->>>>>>> 62b864d5
         Iterator& operator++();
         
-        Pair<const Key&, RecordId> operator*() const;
+        Pair<const Key&, RecordId&> operator*() const;
 
         bool operator==(const Iterator& other) const;
-
         bool operator!=(const Iterator& other) const;
     };
 
     class ConstIterator {
       private:
-      
-        SharedPtr<const Node> current_node_;  
+        
+        LeafNodePtr current_node_;
+
         size_t current_index_;
 
         using value_type = Pair<const Key&, const RecordId&>;
@@ -227,7 +150,8 @@
 
       public:
 
-        ConstIterator(SharedPtr<const Node> node = nullptr, size_t index = 0)
+
+        ConstIterator(LeafNodePtr node = nullptr, size_t index = 0)
             : current_node_(node), current_index_(index) {}
 
         ConstIterator& operator++();
@@ -236,14 +160,10 @@
 
         bool operator==(const ConstIterator& other) const;
         bool operator!=(const ConstIterator& other) const;
+
     };
 
-<<<<<<< HEAD
     BPlusTree() : root_(LeafNodePtr{}) {}
-=======
-
-    BPlusTree() : root_(nullptr), size_(0) {}
->>>>>>> 62b864d5
 
     BPlusTree(const BPlusTree& other);
 
@@ -266,26 +186,14 @@
     
     DynamicArray<RecordId> range_search(const Key& from, const Key& to);
 
+
     Iterator begin();
     Iterator end();
-    ConstIterator cbegin() const;
-    ConstIterator cend() const;
 
     bool empty() const;
 
     void clear();
-
-    bool is_underflow() const;
-
-    size_t get_size() const noexcept;
-
-    size_t get_height() const;
 };
 
-<<<<<<< HEAD
 #include "Composite-Key.tpp"
-#include "BP-Tree.tpp"
-=======
-#include "BP-Tree.tpp"
-#include "CompositeKey.tpp"
->>>>>>> 62b864d5
+#include "BP-Tree.tpp"